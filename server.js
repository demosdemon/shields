'use strict'

const { DOMParser } = require('xmldom')
const jp = require('jsonpath')
const path = require('path')
const xpath = require('xpath')
const yaml = require('js-yaml')
const Raven = require('raven')

const serverSecrets = require('./lib/server-secrets')
Raven.config(process.env.SENTRY_DSN || serverSecrets.sentry_dsn).install()
Raven.disableConsoleAlerts()

const { loadServiceClasses } = require('./services')
const { checkErrorResponse } = require('./lib/error-helper')
const analytics = require('./lib/analytics')
const config = require('./lib/server-config')
const GithubConstellation = require('./services/github/github-constellation')
const PrometheusMetrics = require('./lib/sys/prometheus-metrics')
const sysMonitor = require('./lib/sys/monitor')
const log = require('./lib/log')
const { staticBadgeUrl } = require('./lib/make-badge-url')
const makeBadge = require('./gh-badges/lib/make-badge')
const suggest = require('./lib/suggest')
const {
  makeBadgeData: getBadgeData,
  setBadgeColor,
} = require('./lib/badge-data')
const {
  handleRequest: cache,
  clearRequestCache,
} = require('./lib/request-handler')
const { clearRegularUpdateCache } = require('./lib/regular-update')
const { makeSend } = require('./lib/result-sender')

const camp = require('camp').start({
  documentRoot: path.join(__dirname, 'public'),
  port: config.bind.port,
  hostname: config.bind.address,
  secure: config.ssl.isSecure,
  cert: config.ssl.cert,
  key: config.ssl.key,
})

const githubConstellation = new GithubConstellation({
  persistence: config.persistence,
  service: config.services.github,
})
const metrics = new PrometheusMetrics(config.metrics.prometheus)
const { apiProvider: githubApiProvider } = githubConstellation

function reset() {
  clearRequestCache()
  clearRegularUpdateCache()
}

async function stop() {
  await githubConstellation.stop()
  analytics.cancelAutosaving()
  return new Promise(resolve => {
    camp.close(resolve)
  })
}

module.exports = {
  camp,
  reset,
  stop,
}

log(`Server is starting up: ${config.baseUri}`)

analytics.load()
analytics.scheduleAutosaving()
analytics.setRoutes(camp)

if (serverSecrets && serverSecrets.shieldsSecret) {
  sysMonitor.setRoutes(camp)
}

githubConstellation.initialize(camp)
metrics.initialize(camp)

suggest.setRoutes(config.cors.allowedOrigin, githubApiProvider, camp)

camp.notfound(/\.(svg|png|gif|jpg|json)/, (query, match, end, request) => {
  const format = match[1]
  const badgeData = getBadgeData('404', query)
  badgeData.text[1] = 'badge not found'
  badgeData.colorscheme = 'red'
  // Add format to badge data.
  badgeData.format = format
  const svg = makeBadge(badgeData)
  makeSend(format, request.res, end)(svg)
})

camp.notfound(/.*/, (query, match, end, request) => {
  end(null, { template: '404.html' })
})

// Vendors.

loadServiceClasses().forEach(serviceClass =>
  serviceClass.register(
    { camp, handleRequest: cache, githubApiProvider },
    {
      handleInternalErrors: config.handleInternalErrors,
      cacheHeaders: config.cacheHeaders,
      profiling: config.profiling,
    }
  )
)

// User defined sources - JSON response
camp.route(
  /^\/badge\/dynamic\/(json|xml|yaml)\.(svg|png|gif|jpg|json)$/,
  cache(config.cacheHeaders, {
    queryParams: ['uri', 'url', 'query', 'prefix', 'suffix'],
    handler: function(query, match, sendBadge, request) {
      const type = match[1]
      const format = match[2]
      const prefix = query.prefix || ''
      const suffix = query.suffix || ''
      const pathExpression = query.query
      let requestOptions = {}

      const badgeData = getBadgeData('custom badge', query)

      if ((!query.uri && !query.url) || !query.query) {
        setBadgeColor(badgeData, 'red')
        badgeData.text[1] = !query.query
          ? 'no query specified'
          : 'no url specified'
        sendBadge(format, badgeData)
        return
      }

      let url
      try {
        url = encodeURI(decodeURIComponent(query.url || query.uri))
      } catch (e) {
        setBadgeColor(badgeData, 'red')
        badgeData.text[1] = 'malformed url'
        sendBadge(format, badgeData)
        return
      }

      switch (type) {
        case 'json':
          requestOptions = {
            headers: {
              Accept: 'application/json',
            },
            json: true,
          }
          break
        case 'xml':
          requestOptions = {
            headers: {
              Accept: 'application/xml, text/xml',
            },
          }
          break
        case 'yaml':
          requestOptions = {
            headers: {
              Accept:
                'text/x-yaml,  text/yaml, application/x-yaml, application/yaml, text/plain',
            },
          }
          break
      }

      request(url, requestOptions, (err, res, data) => {
        try {
          if (
            checkErrorResponse(badgeData, err, res, {
              404: 'resource not found',
            })
          ) {
            return
          }

          badgeData.colorscheme = 'brightgreen'

          let innerText = []
          switch (type) {
            case 'json':
              data = typeof data === 'object' ? data : JSON.parse(data)
              data = jp.query(data, pathExpression)
              if (!data.length) {
                throw Error('no result')
              }
              innerText = data
              break
            case 'xml':
              data = new DOMParser().parseFromString(data)
              data = xpath.select(pathExpression, data)
              if (!data.length) {
                throw Error('no result')
              }
              data.forEach((i, v) => {
                innerText.push(
                  pathExpression.indexOf('@') + 1 ? i.value : i.firstChild.data
                )
              })
              break
            case 'yaml':
              data = yaml.safeLoad(data)
              data = jp.query(data, pathExpression)
              if (!data.length) {
                throw Error('no result')
              }
              innerText = data
              break
          }
          badgeData.text[1] =
            (prefix || '') + innerText.join(', ') + (suffix || '')
        } catch (e) {
          setBadgeColor(badgeData, 'lightgrey')
          badgeData.text[1] = e.message
        } finally {
          sendBadge(format, badgeData)
        }
      })
    },
  })
)

<<<<<<< HEAD
// Any badge, old version.
camp.route(/^\/([^/]+)\/(.+).png$/, (data, match, end, ask) => {
  const subject = match[1]
  const status = match[2]
  const color = data.color
=======
// Production cache debugging.
let bitFlip = false
camp.route(/^\/flip\.svg$/, (data, match, end, ask) => {
  const cacheSecs = 60
  ask.res.setHeader('Cache-Control', `max-age=${cacheSecs}`)
  const reqTime = new Date()
  const date = new Date(+reqTime + cacheSecs * 1000).toGMTString()
  ask.res.setHeader('Expires', date)
  const badgeData = getBadgeData('flip', data)
  bitFlip = !bitFlip
  badgeData.text[1] = bitFlip ? 'on' : 'off'
  badgeData.colorscheme = bitFlip ? 'brightgreen' : 'red'
  const svg = makeBadge(badgeData)
  makeSend('svg', ask.res, end)(svg)
})

// Any badge, old version. This route must be registered last.
camp.route(/^\/([^/]+)\/(.+).png$/, (queryParams, match, end, ask) => {
  const [, label, message] = match
  const { color } = queryParams

  const redirectUrl = staticBadgeUrl({
    label,
    message,
    color,
    format: 'png',
  })
>>>>>>> a6a1aaeb

  ask.res.statusCode = 301
  ask.res.setHeader('Location', redirectUrl)

  // The redirect is permanent.
  const cacheDuration = (365 * 24 * 3600) | 0 // 1 year
  ask.res.setHeader('Cache-Control', `max-age=${cacheDuration}`)

  ask.res.end()
})

if (config.redirectUri) {
  camp.route(/^\/$/, (data, match, end, ask) => {
    ask.res.statusCode = 302
    ask.res.setHeader('Location', config.redirectUri)
    ask.res.end()
  })
}<|MERGE_RESOLUTION|>--- conflicted
+++ resolved
@@ -227,29 +227,6 @@
   })
 )
 
-<<<<<<< HEAD
-// Any badge, old version.
-camp.route(/^\/([^/]+)\/(.+).png$/, (data, match, end, ask) => {
-  const subject = match[1]
-  const status = match[2]
-  const color = data.color
-=======
-// Production cache debugging.
-let bitFlip = false
-camp.route(/^\/flip\.svg$/, (data, match, end, ask) => {
-  const cacheSecs = 60
-  ask.res.setHeader('Cache-Control', `max-age=${cacheSecs}`)
-  const reqTime = new Date()
-  const date = new Date(+reqTime + cacheSecs * 1000).toGMTString()
-  ask.res.setHeader('Expires', date)
-  const badgeData = getBadgeData('flip', data)
-  bitFlip = !bitFlip
-  badgeData.text[1] = bitFlip ? 'on' : 'off'
-  badgeData.colorscheme = bitFlip ? 'brightgreen' : 'red'
-  const svg = makeBadge(badgeData)
-  makeSend('svg', ask.res, end)(svg)
-})
-
 // Any badge, old version. This route must be registered last.
 camp.route(/^\/([^/]+)\/(.+).png$/, (queryParams, match, end, ask) => {
   const [, label, message] = match
@@ -261,7 +238,6 @@
     color,
     format: 'png',
   })
->>>>>>> a6a1aaeb
 
   ask.res.statusCode = 301
   ask.res.setHeader('Location', redirectUrl)
